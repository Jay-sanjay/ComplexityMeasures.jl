--- conflicted
+++ resolved
@@ -8,9 +8,6 @@
     include("kerneldensity/kerneldensity.jl")
     include("wavelet/wavelet.jl")
     include("nearest_neighbors/nearest_neighbors.jl")
-<<<<<<< HEAD
     include("excess/walkthrough_entropy.jl")
-=======
     include("dispersion/dispersion_entropy.jl")
->>>>>>> 3c95c690
 end