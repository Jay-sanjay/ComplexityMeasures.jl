--- conflicted
+++ resolved
@@ -1,3 +1,5 @@
+using DelayEmbeddings
+
 export binhist
 
 probabilities(x) = _non0hist(x)
@@ -40,11 +42,8 @@
 end
 
 _non0hist(x::AbstractDataset) = _non0hist(x.data)
-<<<<<<< HEAD
 probabilities(x::AbstractDataset) = _non0hist(x.data)
-
-
-using DelayEmbeddings
+_non0hist(x::AbstractDataset, N) = _non0hist(x.data, N)
 
 # Get both unique elements and their counts
 function vec_countmap(x, T = BigInt)
@@ -83,8 +82,4 @@
 
 # Get characters to sort them.
 vec_countmap(x::AbstractString) = vec_countmap(x |> collect)
-vec_countmap(x::AbstractDataset) = vec_countmap(x.data)
-=======
-_non0hist(x::AbstractDataset, N) = _non0hist(x.data, N)
-probabilities(x::AbstractDataset) = _non0hist(x.data)
->>>>>>> 3c95c690
+vec_countmap(x::AbstractDataset) = vec_countmap(x.data)