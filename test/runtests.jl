--- conflicted
+++ resolved
@@ -295,13 +295,7 @@
     #    est_nn = KozachenkoLeonenko(w = 5)
     #    est_knn = Kraskov(k = 2, w = 1)
 
-<<<<<<< HEAD
-    #    @test entropy(D, est_nn) isa Real
-    #    @test entropy(D, est_knn) isa Real
-    #end
-=======
         @test genentropy(D, est_nn) isa Real
         @test genentropy(D, est_knn) isa Real
     end
->>>>>>> 40b20bb5
 end